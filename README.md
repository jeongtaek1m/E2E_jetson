<h3 align="center">
  <img src="assets/jetson_icon_web.png" width="300">
</h3>

# Jetson

Jetson is a self-driving toy car project. It contains an end-to-end CNN vision system build in PyTorch.

## Capabilities

<img src="assets/pov2.gif" width=224>
<br>
Path following

<img src="assets/stopping.gif" width=224>
<br>
Stopping

<img src="assets/crossroads_left.gif" width=224>
<br>
Crossroads left turn

<img src="assets/crossroads_right.gif" width=224>
<br>
Crossroads right turn

<<<<<<< HEAD
=======
Check out corresponding Medium article:

[Jetson - Self-Driving Toy Car (Part: 1)](https://towardsdatascience.com/jetson-self-driving-toy-car-part-1-4341c139c0f2)

<img src="assets/pov.gif">
>>>>>>> 7f637e50

## Hardware

Any RC Car chasis with controllable throttle (longitude) and steering (lateral) should be compatible. 

There is a bunch options to start with. I recommend checking [nvidia's suggestions](https://github.com/NVIDIA-AI-IOT/jetracer#cars), [donkey car docs](http://docs.donkeycar.com/guide/build_hardware/) or [waveshare AI kit](https://www.waveshare.com/wiki/JetRacer_AI_Kit) which is used in this project.

<img src="assets/assembly.gif">

<img src="assets/front.jpg" width=238>

### Senors
* Front facing wide-angle camera with 200° FOV

### Brain
* Jetson Nano by NVIDIA

## Software

### Prerequisites
* [jetcard](https://github.com/NVIDIA-AI-IOT/jetcard)
* [jetcam](https://github.com/NVIDIA-AI-IOT/jetcam)
* [jetracer](https://github.com/NVIDIA-AI-IOT/jetracer)
* [torch2trt](https://github.com/NVIDIA-AI-IOT/torch2trt)

*when using waveshare's kit, you might need to use waveshare's forks of the above repos, see [link](https://www.waveshare.com/wiki/JetRacer_AI_Kit)

### 1. Data Collection
[Notebook](autopilot_data_collection.ipynb)
<br>
<br>
The main goal of this stage is to gather data reflecting correct driving, i.e images with correctly annotated steering and throttle values.
<<<<<<< HEAD
While driving with the gamepad, you can record camera frames and corresponding steering and throttle values. An example piece of data may look as follows:
=======
While driving with gamepad, you can record camera frames and save corresponding steering and throttle values. An example piece of data may look as follows:
>>>>>>> 7f637e50
<br>
<img src="assets/200fov.png">
<br>
[0.1, 0.5]

Where the first value is a steering value and the second one is a throttle value. Both of them range from -1.0 to 1.0.

Also, Jetson is capable of learning to stop when encountering the end of the road, for example when seeing the following cones:

<img src="assets/stop.png">

Or taking appropriate crossroads turns.
<br>
<img src="assets/crossroads_left.jpg">
<img src="assets/crossroads_right.jpg">

___


I recommend collecting at least 20k of samples, but usually the more the merrier. Jetson was trained on ~60k and validated on ~20k.

### 2. Training

[Notebook](autopilot_training.ipynb)
<br>
<br>
Training process consists of iterating over previously gathered datasets and feeding them into the CNN. I recommend offloading data from Jetson Nano and performing training on the GPU as the process might be heavy on the resources and take multiple hours/days.

CNN network is built of the resnet18 backbone and a stack of dropout and fully connected layers.

    self.network = torchvision.models.resnet18(pretrained=pretrained)
    self.network.fc = torch.nn.Sequential(
        torch.nn.Dropout(p=DROPOUT_PROB),
        torch.nn.Linear(in_features=self.network.fc.in_features, out_features=128),
        torch.nn.Dropout(p=DROPOUT_PROB),
        torch.nn.Linear(in_features=128, out_features=64),
        torch.nn.Dropout(p=DROPOUT_PROB),
        torch.nn.Linear(in_features=64, out_features=OUTPUT_SIZE)
    )

<img src="assets/training_progress.jpg">


### 3. Testing
[Python script](autopilot_testing.py)
<br>
<br>
<<<<<<< HEAD
Finally, with the trained model we can test Jetson on the track. With the relatively lightweight CNN, Jetson operates at ~30 FPS, successfully drives the track in both directions and correctly stops at the end of the road.

<img src="assets/topdown1.gif" width=500>
<img src="assets/topdown2.gif" width=500>
=======
Finally, with the trained model we can test our jetson on the track. With relatively lightweight resnet18 CNN, Jetson operates at ~30 FPS and successfully drives the track in both directions. Moreover, it does so without being explicitly instructed to follow lanes. Jetson learned it implicitly with the end-to-end system.
>>>>>>> 7f637e50

___

And takes correct crossroads turns.
<br>
<img src="assets/crossroads_left.gif" width=500>
<img src="assets/crossroads_right.gif" width=500>

#### Performance Tips
* make sure that your compute unit operates at the max performance, for jetson nano run `sudo nvpmodel -m 0 && sudo jetson_clocks
`
* don't run the control loop from the jupyter notebook, use a python script to lower latency
* limit the number of operations performed in the control loop
* use [Tensor RT](https://developer.nvidia.com/tensorrt) for faster inference
* set your model to FP16 or even INT8 if possible

## Author

**Greg (Grzegorz) Surma**

[**PORTFOLIO**](https://gsurma.github.io)

[**GITHUB**](https://github.com/gsurma)

[**BLOG**](https://medium.com/@gsurma)

<a href="https://www.paypal.com/paypalme2/grzegorzsurma115">
  <img alt="Support via PayPal" src="https://cdn.rawgit.com/twolfson/paypal-github-button/1.0.0/dist/button.svg"/>
</a><|MERGE_RESOLUTION|>--- conflicted
+++ resolved
@@ -5,6 +5,10 @@
 # Jetson
 
 Jetson is a self-driving toy car project. It contains an end-to-end CNN vision system build in PyTorch.
+
+Check the corresponding Medium article:
+[Jetson - Self-Driving Toy Car (Part: 1)](https://towardsdatascience.com/jetson-self-driving-toy-car-part-1-4341c139c0f2)
+
 
 ## Capabilities
 
@@ -24,14 +28,6 @@
 <br>
 Crossroads right turn
 
-<<<<<<< HEAD
-=======
-Check out corresponding Medium article:
-
-[Jetson - Self-Driving Toy Car (Part: 1)](https://towardsdatascience.com/jetson-self-driving-toy-car-part-1-4341c139c0f2)
-
-<img src="assets/pov.gif">
->>>>>>> 7f637e50
 
 ## Hardware
 
@@ -64,11 +60,7 @@
 <br>
 <br>
 The main goal of this stage is to gather data reflecting correct driving, i.e images with correctly annotated steering and throttle values.
-<<<<<<< HEAD
 While driving with the gamepad, you can record camera frames and corresponding steering and throttle values. An example piece of data may look as follows:
-=======
-While driving with gamepad, you can record camera frames and save corresponding steering and throttle values. An example piece of data may look as follows:
->>>>>>> 7f637e50
 <br>
 <img src="assets/200fov.png">
 <br>
@@ -116,14 +108,10 @@
 [Python script](autopilot_testing.py)
 <br>
 <br>
-<<<<<<< HEAD
 Finally, with the trained model we can test Jetson on the track. With the relatively lightweight CNN, Jetson operates at ~30 FPS, successfully drives the track in both directions and correctly stops at the end of the road.
 
 <img src="assets/topdown1.gif" width=500>
 <img src="assets/topdown2.gif" width=500>
-=======
-Finally, with the trained model we can test our jetson on the track. With relatively lightweight resnet18 CNN, Jetson operates at ~30 FPS and successfully drives the track in both directions. Moreover, it does so without being explicitly instructed to follow lanes. Jetson learned it implicitly with the end-to-end system.
->>>>>>> 7f637e50
 
 ___
 
